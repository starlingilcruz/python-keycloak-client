import os
import sys

from setuptools import find_packages, setup

<<<<<<< HEAD
VERSION = '0.1.3'
AIO_COMPATIBLE = sys.version_info >= (3, 5, 3)
=======
VERSION = '0.1.5-dev'
>>>>>>> 09253e0e

with open(os.path.join(os.path.dirname(__file__), 'README.rst')) as readme:
    README = readme.read()

# allow setup.py to be run from any path
os.chdir(os.path.normpath(os.path.join(os.path.abspath(__file__), os.pardir)))

EXCLUDED_PACKAGES = []
TESTS_REQUIRE = [
    'pytest',
    'pytest-cov',
    'mock>=2.0',
]

if AIO_COMPATIBLE:
    TESTS_REQUIRE += [
        'asynctest',
    ]
else:
    EXCLUDED_PACKAGES.append('keycloak.aio')

setup(
    name='python-keycloak-client',
    version=VERSION,
    long_description=README,
    package_dir={'': 'src'},
    packages=find_packages('src', EXCLUDED_PACKAGES),
    extras_require={
        'dev': [
            'bumpversion==0.5.3',
        ],
        'doc': [
            'Sphinx==1.4.4',
            'sphinx-autobuild==0.6.0',
        ],
        'aio': [
            'aiohttp>=3.4.4,<4; python_full_version>="3.5.3"'
        ]
    },
    setup_requires=[
        'pytest-runner>=4.0,<5'
    ],
    install_requires=[
        'requests',
        'python-jose',
    ],
    tests_require=TESTS_REQUIRE,
    url='https://github.com/Peter-Slump/python-keycloak-client',
    license='MIT',
    author='Peter Slump',
    author_email='peter@yarf.nl',
    description='Install Python Keycloak client.',
    classifiers=[]
)<|MERGE_RESOLUTION|>--- conflicted
+++ resolved
@@ -3,12 +3,8 @@
 
 from setuptools import find_packages, setup
 
-<<<<<<< HEAD
-VERSION = '0.1.3'
+VERSION = '0.1.5-dev'
 AIO_COMPATIBLE = sys.version_info >= (3, 5, 3)
-=======
-VERSION = '0.1.5-dev'
->>>>>>> 09253e0e
 
 with open(os.path.join(os.path.dirname(__file__), 'README.rst')) as readme:
     README = readme.read()
